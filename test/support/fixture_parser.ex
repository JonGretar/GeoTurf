--- conflicted
+++ resolved
@@ -1,8 +1,6 @@
 defmodule FixtureParser do
-<<<<<<< HEAD
-=======
   @moduledoc false
->>>>>>> 410e3958
+
   def parse_geojson(data) when is_binary(data) do
     data
     |> Jason.decode!()

--- conflicted
+++ resolved
@@ -19,12 +19,9 @@
       {1,1,3,3}
 
   """
-<<<<<<< HEAD
+
   @spec bbox([{Number.t(), Number.t()}] | Geo.geometry()) ::
           {Number.t(), Number.t(), Number.t(), Number.t()}
-=======
-  @spec bbox([{number(), number()}] | Geo.geometry()) :: {number(), number(), number(), number()}
->>>>>>> 410e3958
   def bbox(geometries) when is_map(geometries) do
     flatten_coords(geometries)
     |> List.foldl(@min_bounds, &bbox_folder/2)
@@ -55,11 +52,7 @@
       [{1,1}, {2,2}]
 
   """
-<<<<<<< HEAD
   @spec flatten_coords(Geo.geometry()) :: [{Number.t(), Number.t()}]
-=======
-  @spec flatten_coords(Geo.geometry()) :: [{number(), number()}]
->>>>>>> 410e3958
   def flatten_coords(geometry), do: flatten_coords(geometry, [])
   defp flatten_coords(%Geo.Point{coordinates: coords}, acc), do: acc ++ [coords]
   defp flatten_coords(%Geo.MultiPoint{coordinates: coords}, acc), do: acc ++ List.flatten(coords)

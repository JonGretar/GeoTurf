--- conflicted
+++ resolved
@@ -61,7 +61,6 @@
   @tau :math.pi() * 2
 
   @doc false
-<<<<<<< HEAD
   @spec factor(:atom) :: Number.t()
   def factor(factor), do: @factors[factor]
 
@@ -75,21 +74,7 @@
 
   @doc false
   @spec earth_radius() :: Number.t()
-=======
-  @spec factor(:atom) :: number()
-  def factor(factor), do: @factors[factor]
 
-  @doc false
-  @spec units_factors(:atom) :: number()
-  def units_factors(factor), do: @units_factors[factor]
-
-  @doc false
-  @spec area_factors(:atom) :: number()
-  def area_factors(factor), do: @area_factors[factor]
-
-  @doc false
-  @spec earth_radius() :: number()
->>>>>>> 410e3958
   def earth_radius(), do: @earth_radius
 
   @spec radians_to_length(number(), length_unit) :: number()
